using System;
using System.Linq;
using System.Reflection;
using CoreRemoting.Authentication;
using CoreRemoting.Channels;
using CoreRemoting.Channels.Tcp;
using CoreRemoting.Channels.Websocket;
using CoreRemoting.Serialization;
using CoreRemoting.Serialization.Binary;
using CoreRemoting.Serialization.Bson;

namespace CoreRemoting.ClassicRemotingApi.ConfigSection
{
    /// <summary>
    /// Extension methods for XML configuration classes.
    /// </summary>
    public static class ConfigSectionExtensionMethods
    {
        /// <summary>
        /// Converts a wellknown service XML config object into a WellknownServiceTypeEntry object.
        /// </summary>
        /// <param name="configElement">Service definition from XML config</param>
        /// <returns>WellknownServiceTypeEntry object</returns>
        public static WellKnownServiceTypeEntry ToWellKnownServiceTypeEntry(
            this WellKnownServiceConfigElement configElement)
        {
            if (configElement == null)
                throw new ArgumentNullException(nameof(configElement));

            var entry = new WellKnownServiceTypeEntry(
                interfaceAssemblyName: configElement.InterfaceAssemblyName,
                interfaceTypeName: configElement.InterfaceTypeName,
                implementationAssemblyName: configElement.ImplementationAssemblyName,
                implementationTypeName: configElement.ImplementationTypeName,
                lifetime: configElement.Lifetime,
                serviceName: configElement.ServiceName,
                uniqueServerInstanceName: configElement.UniqueServerInstanceName);

            return entry;
        }

        /// <summary>
        /// Converts a server XML config object into a ServerConfig object.
        /// </summary>
        /// <param name="configElement">Configuration element</param>
        /// <returns>ServerConfig object</returns>
        public static ServerConfig ToServerConfig(
            this ServerInstanceConfigElement configElement)
        {
            if (configElement == null)
                throw new ArgumentNullException(nameof(configElement));

            var serverConfig = new ServerConfig
            {
                Channel = CreateServerChannelFromConfigName(configElement.Channel),
                Serializer = CreateSerializerAdapterFromConfigName(configElement.Serializer),
                AuthenticationProvider = 
                    string.IsNullOrWhiteSpace(configElement.AuthenticationProvider)
                        ? null
                        : (IAuthenticationProvider)Activator.CreateInstance(GetTypeFromConfigString(configElement.AuthenticationProvider)),
                AuthenticationRequired = configElement.AuthenticationRequired,
                HostName = configElement.HostName,
                KeySize = configElement.KeySize,
                MessageEncryption = configElement.MessageEncryption,
                NetworkPort = configElement.NetworkPort,
                UniqueServerInstanceName = configElement.UniqueInstanceName,
                IsDefault = configElement.IsDefault
            };

            return serverConfig;
        }

        /// <summary>
        /// Converts a client XML config object into a ClientConfig object.
        /// </summary>
        /// <param name="configElement">Configuration element</param>
        /// <returns>ClientConfig object</returns>
        public static ClientConfig ToClientConfig(
            this ClientInstanceConfigElement configElement)
        {
            if (configElement == null)
                throw new ArgumentNullException(nameof(configElement));

            var clientConfig = new ClientConfig
            {
                Channel = CreateClientChannelFromConfigName(configElement.Channel),
                Serializer = CreateSerializerAdapterFromConfigName(configElement.Serializer),
                ServerHostName = configElement.ServerHostName,
                ServerPort = configElement.ServerPort,
                KeySize = configElement.KeySize,
                MessageEncryption = configElement.MessageEncryption,
                UniqueClientInstanceName = configElement.UniqueInstanceName,
                IsDefault = configElement.IsDefault,
                ConnectionTimeout = configElement.ConnectionTimeout,
                AuthenticationTimeout = configElement.AuthenticationTimeout,
                InvocationTimeout = configElement.InvocationTimeout
            };

            return clientConfig;
        }
        
        /// <summary>
        /// Gets a type from a string that contains type name and assembly name.
        /// </summary>
        /// <param name="assemblyAndTypeConfigString">String containing type name and assembly name, separated by a comma</param>
        /// <returns>Type object</returns>
        /// <exception cref="FormatException">Thrown, if string format is invalid</exception>
        private static Type GetTypeFromConfigString(string assemblyAndTypeConfigString)
        {
            var parts = assemblyAndTypeConfigString.Split(',');

            if (parts.Length != 2)
                throw new FormatException(
                    "Unsupported format for type. Use 'TypeName, AssemblyName' format.");

            var assembly = Assembly.Load(parts[1].Trim());
            var type = assembly.GetType(parts[0].Trim());

            return type;
        }

        /// <summary>
        /// Creates a server channel from a type string.
        /// </summary>
        /// <param name="channelTypeName">String containing a channel type shortcut (e.g. "ws" for websockets) or a type name and assembly name, separated by a comma</param>
        /// <returns>Server channel</returns>
        private static IServerChannel CreateServerChannelFromConfigName(string channelTypeName)
        {
            var websocketServerChannelShortcuts = 
                new[] {"ws", "websocket"};
<<<<<<< HEAD

            var tcpServerChannelShortcuts = 
                new[] {"ws", "websocket"};

            if (websocketServerChannelShortcuts.Contains(channelTypeName.ToLower()))
                return new WebsocketServerChannel();

            if (tcpServerChannelShortcuts.Contains(channelTypeName.ToLower()))
                return new TcpServerChannel();

=======
            
            if (websocketServerChannelShortcuts.Contains(channelTypeName.ToLower()))
                return new WebsocketServerChannel();

            if (channelTypeName == "tcp")
                return new TcpServerChannel();
            
>>>>>>> ff402de4
            var channelType = GetTypeFromConfigString(channelTypeName);
            
            return (IServerChannel) Activator.CreateInstance(channelType);
        }
        
        /// <summary>
        /// Creates a client channel from a type string.
        /// </summary>
        /// <param name="channelTypeName">String containing a channel type shortcut (e.g. "ws" for websockets) or a type name and assembly name, separated by a comma</param>
        /// <returns>Client channel</returns>
        private static IClientChannel CreateClientChannelFromConfigName(string channelTypeName)
        {
            var websocketClientChannelShortcuts = 
                new[] {"ws", "websocket"};

            var tcpClientChannelShortcuts = 
                new[] {"tcp"};

            if (websocketClientChannelShortcuts.Contains(channelTypeName.ToLower()))
                return new WebsocketClientChannel();
            
            if (channelTypeName == "tcp")
                return new TcpClientChannel();

            if (tcpClientChannelShortcuts.Contains(channelTypeName.ToLower()))
                return new TcpClientChannel();

            var channelType = GetTypeFromConfigString(channelTypeName);
            
            return (IClientChannel) Activator.CreateInstance(channelType);
        }
        
        /// <summary>
        /// Creates a serializer adapter from a type string.
        /// </summary>
        /// <param name="serializerName">String containing a serializer (e.g. "binary" for a binary serializer) type shortcut or a type name and assembly name, separated by a comma</param>
        /// <returns></returns>
        private static ISerializerAdapter CreateSerializerAdapterFromConfigName(string serializerName)
        {
            var binarySerializerShortcuts = 
                new[]
                {
                    "binary", 
                    "binaryformatter",
                    "binaryserializer"
                };

            var bsonSerializerShortcuts =
                new[]
                {
                    "bson", 
                    "bsonformatter", 
                    "bsonserializer", 
                };
            
            if (binarySerializerShortcuts.Contains(serializerName.ToLower()))
                return new BinarySerializerAdapter();

            if (bsonSerializerShortcuts.Contains(serializerName.ToLower()))
                return new BsonSerializerAdapter();
            
            var serializerAdapterType = GetTypeFromConfigString(serializerName);
            
            return (ISerializerAdapter) Activator.CreateInstance(serializerAdapterType);
        }
    }
}<|MERGE_RESOLUTION|>--- conflicted
+++ resolved
@@ -128,10 +128,9 @@
         {
             var websocketServerChannelShortcuts = 
                 new[] {"ws", "websocket"};
-<<<<<<< HEAD
 
             var tcpServerChannelShortcuts = 
-                new[] {"ws", "websocket"};
+                new[] {"tcp"};
 
             if (websocketServerChannelShortcuts.Contains(channelTypeName.ToLower()))
                 return new WebsocketServerChannel();
@@ -139,15 +138,6 @@
             if (tcpServerChannelShortcuts.Contains(channelTypeName.ToLower()))
                 return new TcpServerChannel();
 
-=======
-            
-            if (websocketServerChannelShortcuts.Contains(channelTypeName.ToLower()))
-                return new WebsocketServerChannel();
-
-            if (channelTypeName == "tcp")
-                return new TcpServerChannel();
-            
->>>>>>> ff402de4
             var channelType = GetTypeFromConfigString(channelTypeName);
             
             return (IServerChannel) Activator.CreateInstance(channelType);
@@ -169,9 +159,6 @@
             if (websocketClientChannelShortcuts.Contains(channelTypeName.ToLower()))
                 return new WebsocketClientChannel();
             
-            if (channelTypeName == "tcp")
-                return new TcpClientChannel();
-
             if (tcpClientChannelShortcuts.Contains(channelTypeName.ToLower()))
                 return new TcpClientChannel();
 
